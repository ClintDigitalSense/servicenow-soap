package ServiceNow::SOAP;

use strict;
require Exporter;
our @ISA = qw(Exporter);
our @EXPORT = qw(ServiceNow);

use SOAP::Lite;
use LWP::UserAgent;
use HTTP::Cookies;
use MIME::Base64;
use XML::Simple;
use Time::HiRes;
use Carp;

our $VERSION = '0.10';

$SOAP::Constants::DO_NOT_USE_LWP_LENGTH_HACK = 1;

=head1 NAME

ServiceNow::SOAP - A better Perl API for ServiceNow

=head1 SYNOPSIS

    # return a reference to a session object
    $sn = ServiceNow($instancename, $username, $password);
    
    # return a reference to a table object
    $table = $sn->table($tablename);

    # count records
    $count = $table->count(%parameters);
    
    # return a list of sys_ids
    @keys = $table->getKeys(%parameters);
    
    # return a single record as a hash
    $rec = $table->get(sys_id => $sys_id);
    
    # return a set of records as an array of hashes
    @recs = $table->getRecords(%parameters);

    # call getKeys and return a query object
    $qry = $table->query(%parameters);
    
    # fetch the next chunk of records
    @recs = $qry->fetch($numrecs);

    # retrieve a record based on a unique key other than sys_id
    $rec = $table->getRecord($name => $value);
    
    # insert a record
    $sys_id = $table->insert(%parameters);
    
    # insert multiple records
    @results = $table->insert(@records);
    
    # update a record
    $table->update(%parameters);
    
=head1 EXAMPLES

Create session and table objects.

    use ServiceNow::SOAP;
    
    my $sn = ServiceNow("mycompany", $username, $password);
    
    my $computer_tbl = $sn->table("cmdb_ci_computer");
    my $incident_tbl = $sn->table("incident");

Retrieve a small number of records.
 
    my @recs = $computer_tbl->getRecords(
        "location.name" => "London", 
        "operational_status" => "1",
        __order_by => "name", 
        __limit => 500);
    foreach my $rec (@recs) {
        print $rec->{name}, "\n";
    }
    
Count records.
 
    my $count = $computer_tbl->count(
        "location.name" => "London", 
        "operational_status" => "1");
    
Retrieve records in chunks.
 
    my $qry = $computer_tbl->query(
        "location.name" => "London", 
        "operational_status" => "1",
        __order_by => "name");
    while (@recs = $qry->fetch(200)) {
        foreach my $rec (@recs) {
            print $rec->{name}, "\n";
        }
    }
    
Retrieve all the records in a large table. 
 
    my @recs = $computer_tbl->query()->fetchAll();
    
Insert a record.

    my $sys_id = $incident_tbl->insert(
        assignment_group => "Network Support",
        short_description => $short_description,
        impact => 2);

Retrieve a single record based on sys_id.

    my $rec = $incident_tbl->get($sys_id);
    print "number=", $rec->{number}, "\n";

Retrieve a single record based on number.

    my $rec = $incident_tbl->getRecord(number => $number);
    print "sys_id=", $rec->{sys_id}, "\n";
    
Update a record.

    $incident_tbl->update($sys_id,
        assigned_to => "Fred Luddy",
        incident_state => 2);
    
=head1 DESCRIPTION

This module provides an alternate Perl API for ServiceNow.

Features of this module include:

=over 

=item *

Support for both Direct Web Services and Scripted Web Services.

=item *

Simplified API which closely mirrors ServiceNow's
L<Direct Web Services API|http://wiki.servicenow.com/index.php?title=SOAP_Direct_Web_Service_API>
documentation.

=item *

Robust, easy to use methods for reading large amounts of data
which adhere to ServiceNow's L<best practice recommendations|http://wiki.servicenow.com/index.php?title=Web_Services_Integrations_Best_Practices#Queries>.

=back

=cut

our $xmlns = 'http://www.glidesoft.com/';
our $context; # global variable points to current session

sub SOAP::Transport::HTTP::Client::get_basic_credentials {
    my $user = $context->{user};
    my $pass = $context->{pass};
    warn "Username is null" unless $user;
    # warn "Password is null" unless $pass;
    return $user => $pass;
}

# Convert a list of parameters to SOAP::Data
sub _params {
    my @params;
    # if there are at least 2 parameters then they must be name/value pairs
    while (scalar(@_) > 1) {
        my $name = shift;
        my $value = shift;
        warn "Parameter name appears to be a sys_id"
            if $name =~ /^[0-9A-Fa-f]{32}$/;
        push @params, SOAP::Data->name($name, $value)->type('string');
    }
    if (@_) {
        # there is one parameter left
        $_ = shift;
        if (/^[0-9A-Fa-f]{32}$/) { 
            # it looks like a sys_id
            push @params, SOAP::Data->name(sys_id => $_); 
        }
        else {
            # assume any left over unnamed param is an encoded query
            push @params, SOAP::Data->name(__encoded_query => $_)
        }
    }
    return @params;
}

sub ServiceNow {
    return ServiceNow::SOAP::Session->new(@_);
}

=head1 EXPORTED FUNCTIONS

=head2 ServiceNow

This C<ServiceNow> function
(which is essentially an alias for C<ServiceNow::SOAP::Session-E<gt>new()>)
is used to obtain a reference to a Session object. 
The Session object essentially holds the URL and
connection credentials for your ServiceNow instance,
and the SOAP::Lite object.

The first argument to this function is the instance,
which can be either a fully qualified URL
(I<e.g.> C<"https://mycompanydev.service-now.com">)
or an instance name (I<e.g.> C<"mycompanydev">).
The second argument is the user name.
The third argument is the password.

Various options can be specified as
name value pairs following the password.
The list of available options is as follows:

=cut

=item *

C<dv> - Specify a default value for Display Values.
This can be overridden at the Table level.
Default is 0.
For an explanation of values see L</setDV>.

=item *

C<fetch> - Specify default number of records to be retrieved
by L</fetch>. Default is 250.

=item *

C<query> - Specify the number of keys to be retrieved by
L</query> in each call to L</getKeys>.

=item *

C<trace> - Specify a trace level.
Refer to L</DIAGNOSTICS> below.
Default is 0.

=back

B<Syntax>

    my $sn = ServiceNow($instance, $username, $password, %options);
    
B<Examples>

The following two statements are equivalent.

    my $sn = ServiceNow("https://mycompanydev.service-now.com", "soap.perl", $password);
    my $sn = ServiceNow("mycompanydev", "soap.perl", $password);

Various options can be specified as name/value pairs following the password.

<<<<<<< HEAD
    my $sn = ServiceNow("mycompanydev", $username, $password, 
        query => 10000, trace => 1);
=======
    my $sn = ServiceNow("mycompanydev", $username, $password,
        dv => "all", trace => 1);
>>>>>>> 80be3ebf
        
=head1 ServiceNow::SOAP::Session

=cut

package ServiceNow::SOAP::Session;

sub set {
    my $self = shift;
    while (@_) {
        my $key = shift;
        my $value = shift;
        croak '"fetch" must be greater than 0'
            if $key eq "fetch" and $value < 1;
        croak "option \"$key\" not recognized"
            unless $key ~= /^(dv|fetch|query|timeout|trace)$/;
        $self->{key} = $value;
    }
}    
    
sub new {
    my ($pkg, $url, $user, $pass, @options) = @_;
<<<<<<< HEAD
=======
    my %opt = @options;
    my $trace = $opt{trace} || 0;
>>>>>>> 80be3ebf
    # strip off any trailing slash
    $url =~ s/\/$//; 
    # append '.service-now.com' unless the URL contains a '.'
    $url = $url . '.service-now.com' unless $url =~ /\./;
    # prefix with 'https://' unless the URL already starts with https:
    $url = 'https://' . $url unless $url =~ /^http[s]?:/;
    my $endpoint = "$url/sys_user.do?SOAP";
    my $cookiejar = HTTP::Cookies->new(ignore_discard => 1);
    my @params = (cookie_jar => $cookiejar);
<<<<<<< HEAD
    print join(",", @params), "\n";
=======
>>>>>>> 80be3ebf
    my $client = SOAP::Lite->proxy($endpoint, @params);
    my $session = {
        url => $url,
        user => $user, 
        pass => $pass,
<<<<<<< HEAD
        trace => 0;
        dv => 0;
        fetch => 250,
        query => 0,
=======
        trace => $opt{trace} || 0,
        dv => $opt{dv} || 0,
        fetch => $opt{fetch} || 250,
        query => $opt{query} || 10000,
        trace => $trace,
>>>>>>> 80be3ebf
        client => $client
    };
    bless $session, $pkg;
    $pkg->set(@options);
    $context = $session;
    # This endpoint is a stub.  Endpoint will be changed before each call.
    my $timeout = $opt{timeout} || 0;
    $client->transport->timeout($timeout) if $timeout;
    
    print "url=$url; user=$user\n" if $trace;
    return $session;
}

sub setTrace {
    my ($self, $trace) = @_;
    $self->{trace} = $trace;
    return $self;
}

our $startTime;

sub traceBefore {
    my ($self, $trace, $methodname) = @_;
    return unless $trace;
    my $tablename = $self->{name};
    $| = 1;
    print "$methodname...";
    $startTime = Time::HiRes::time();
}

sub traceAfter {
    my ($self, $trace, $message, $content) = @_;
    return unless $trace;
    my $finishTime = Time::HiRes::time();
    my $elapsed = $finishTime - $startTime;
    print sprintf(" %.2fs ", $elapsed), $message, "\n";
    if ($trace > 1) {
        $content = $self->{client}->transport()->http_response()->content()
            unless defined $content;
        print $content, "\n";
    }
}

=head2 call

This method calls a 
L<Scripted Web Service|http://wiki.servicenow.com/index.php?title=Scripted_Web_Services>.
The input parameters can be passed in as list of key/value pairs
or as a hash reference.
In a list context this method will return a list of key/value pairs.
In a scalar context it will return a hash reference.

Use of this method requires the C<soap_script> role and activation of the 
"Web Services Provider - Scripted" plugin.

B<Syntax>

    my %outputs = $sn->call($name, %inputs);
    my $outputs = $sn->call($name, $inputs);

B<Example>

    my %outputs = $sn->call('OrderBlackBerry',
        phone_number => '555-555-5555',
        requested_for => 'Fred Luddy');
    print "created request ", $outputs{request_number}, "\n";

=cut

sub call {
    my $self = shift;
    my $function = shift;
    my $trace = $self->{trace};
    my $baseurl = $self->{url};
    my $endpoint = "$baseurl/$function.do?SOAP";
    my $client = $self->{client};
    my @params = 
        (@_ && ref $_[0] eq 'HASH') ?
        ServiceNow::SOAP::_params(%{$_[0]}) :
        ServiceNow::SOAP::_params(@_);
    $self->traceBefore($trace, $function);
    $context = $self;
    my $som = $client->endpoint($endpoint)->call('execute' => @params);
    Carp::croak $som->faultdetail if $som->fault;
    $self->traceAfter($trace);
    my $response = $som->body->{executeResponse};
    if (ref $response eq 'HASH') {
        return wantarray ? %{$response} : $response;
    }
    else {  
        return wantarray ? () : undef;
    }
}

=head2 connect

Use of this method is optional, but sometimes you want to know up front
whether your connection credentials are valid.
This method tests them by attempting to get the user's profile
from C<sys_user> using C<getRecords>, and trapping the error.
If successful, the session object is returned.
If unsuccessful, null is returned and the error message is in $@.

B<Syntax>

    my $sn = ServiceNow($instancename, $username, $password)->connect()
        or die "Unable to connect to $instancename: $@";

=cut

sub connect {
    my $self = shift;
    my $username = $self->{user};
    my $user_tbl = $self->table('sys_user');
    my @recs;
    eval { @recs = $user_tbl->getRecords(user_name => $username) };
    return 0 if $@;
    return 0 unless scalar(@recs) == 1;
    my $rec = $recs[0];
    return 0 unless $rec->{user_name} eq $username;
    return $self;
}

=head2 loadSession

This method loads the session information (i.e. cookies) from a file.
This may be required if you are running the same perl script multiple times
(each time in a separate process)
and you do not want to establish a separate ServiceNow session
each time the script is run.
Use L</saveSession> to save the session identifier to a file
and this method to load the session identifier from the file.

B<Syntax>

    $sn->loadSession($filename);
    
=cut
    
sub loadSession {
    my ($self, $filename) = @_;
    my $cookie_jar = $self->{cookie_jar};
    $cookie_jar->load($filename);
}

=head2 saveSession

This method saves the session information (i.e. cookies) to a file.  
For usage notes refer to L</loadSession> above.

B<Syntax>

    $sn->saveSession($filename);
    
=cut

sub saveSession {
    my ($self, $filename) = @_;
    my $cookie_jar = $self->{cookie_jar};
    $cookie_jar->save($filename);
}

=head2 soap

This method returns a reference to the underlying SOAP::Lite object.

=cut

sub soap {
    my $self = shift;
    return $self->{client};
}

=head2 table

Used to obtain a reference to a Table object.  
The Table object is subsequently used for 
L</ServiceNow::SOAP::Table> methods described below.

B<Syntax>

    $table = $sn->table($tablename);

B<Example>

    my $computer_tbl = $sn->table("cmdb_ci_computer");
    
=cut

sub table {
    my ($self, $name) = @_;
    my $table = ServiceNow::SOAP::Table->new($self, $name);
    $table->setTrace($self->{trace}) if $self->{trace};
    return $table;
}

=head1 ServiceNow::SOAP::Table

Table objects are used for ServiceNow's
L<Direct Web Services API|http://wiki.servicenow.com/index.php?title=SOAP_Direct_Web_Service_API>.
A Table object holds the URI for a SOAP endpoint
and the corresponding SOAP::Lite object.

To obtain a Table object,
use the L</table> method describe above.

These Table object methods provide an interface to the Direct Web Services API:
L</deleteRecord>,
L</get>,
L</getKeys>,
L</getRecords>,
L</insert>,
L</insertMultiple>,
L</update>.

=cut

package ServiceNow::SOAP::Table;

# utility function to return true if argument is a sys_id
sub _isGUID { 
    return $_[0] =~ /^[0-9A-Fa-f]{32}$/; 
}

# utility function to truncate a string
our $TRACE_LENGTH = 100;
sub _trunc { 
    my ($str, $len) = @_;
    $len = $TRACE_LENGTH unless $len;
    return length($str) < $len ? $str : substr($str, 0, $len - 2) . "..";
}

sub _params {
    return ServiceNow::SOAP::_params @_;
}

sub new {
    my ($pkg, $session, $name) = @_;
    $context = $session;
    my $baseurl = $session->{url}; 
    my $endpoint = "$baseurl/$name.do?SOAP";
    my $new = bless {
        session => $session,
        name => $name,
        endpoint => $endpoint,
        dv => $session->{dv},
        trace => $session->{trace}
    }, $pkg;
    return $new;
}

sub callMethod {
    my $self = shift;
    my $methodname = shift;
    my $tablename = $self->{name};
    my $session = $self->{session};
    my $client = $session->{client};
    my $baseurl = $session->{url};
    my $endpoint = "$baseurl/$tablename.do?SOAP";
    if (($methodname eq 'get' || $methodname eq 'getRecords') && $self->{dv}) {
        my $dv = $self->{dv};
        $endpoint = "$baseurl/$tablename.do?displayvalue=" . $dv . "&SOAP";
    }
    $context = $self->{session};
    my $method = SOAP::Data->name($methodname)->attr({xmlns => $xmlns});
    # my @params = ServiceNow::SOAP::_params(@_);
    my $som = $client->endpoint($endpoint)->call($method => @_);
    Carp::croak $som->faultdetail if $som->fault;        
    return $som;
}

sub traceBefore {
    my ($self, $methodname) = @_;
    my $session = $self->{session};
    my $trace = $session->{trace};
    return unless $trace;
    my $tablename = $self->{name};
    $session->traceBefore($trace, "$tablename $methodname");
}

sub traceAfter {
    my ($self, $message, $content) = @_;
    my $session = $self->{session};
    my $trace = $session->{trace};
    return unless $trace;
    $session->traceAfter($trace, $message, $content);
}

=head2 asQuery

This method creates a new L<Query|/ServiceNow::SOAP::Query> object
from a list of keys.
It does not make any Web Services calls.
It simply makes a copy of the list.
Each item in the list must be a B<sys_id> for the respective table.

B<Syntax>

    $query = $table->asQuery(@keys);

B<Example>

In this example, we assume that C<@incRecs> contains an array of C<incident> records
from a previous query.
We need an array of C<sys_user_group> records
for all referenced assignment groups.
We use C<map> to extract a list of assignment group keys from the C<@incRecs>;
C<grep> to discard the blanks; and C<uniq> to discard the duplicates.
C<@grpKeys> contains the list of C<sys_user_group> keys.
This array is then used to construct a new Query using L</asQuery>.
L</fetchAll> is used to retrieve the records.

    use List::MoreUtils qw(uniq);

    my @grpKeys = uniq grep { !/^$/ } map { $_->{assignment_group} } @incRecs;
    my @grpRecs = $sn->table("sys_user_group")->asQuery(@grpKeys)->fetchAll();
        
=cut

sub asQuery {
    my $self = shift;
    my $query = ServiceNow::SOAP::Query->new($self);
    my @keys = @_;
    $query->{keys} = \@keys;
    $query->{count} = scalar(@keys);
    $query->{params} = {};
    $query->{index} = 0;
    return $query;
}
    
=head2 attachFile

If you are using Perl to create incident tickets,
then you may have a requirement to attach files to those tickets.

This method implements the
L<attachment creator API|http://wiki.servicenow.com/index.php?title=AttachmentCreator_SOAP_Web_Service>.
The method requires C<soap_ecc> role.

You will need to specify a MIME type.
If no type is specified,
this function will use a default type of "text/plain".
For a list of MIME types, refer to
L<http://en.wikipedia.org/wiki/Internet_media_type>.

When you attach a file to a ServiceNow record,
you can also specify an attachment name
which is different from the actual file name.
If no attachment name is specified,
this function will
assume that the attachment name is the same as the file name.

This function will die if the file cannot be read.

B<Syntax>

    $table->attachFile($sys_id, $filename, $mime_type, $attachment_name);

B<Example>

    $incident->attachFile($sys_id, "screenshot.png", "image/png");
    
=cut

sub attachFile {
    my $self = shift;
    my ($sysid, $filename, $mimetype, $attachname) = @_;
    Carp::croak "attachFile: No such record" unless $self->get($sysid);
    $mimetype = "text/plain" unless $mimetype;
    $attachname = $filename unless $attachname;
    Carp::croak "Unable to read file \"$filename\"" unless -r $filename;
    my $session = $self->{session};
    my $ecc_queue = $self->{ecc_queue} ||
        ($self->{ecc_queue} = $session->table('ecc_queue'));
    open my $fh, '<', $filename 
        or die "Unable to open \"$filename\"\n$!";
    my ($buf, $base64);
    # encode in multiples of 57 bytes to ensure no padding in the middle
    while (read $fh, $buf, 60*57) {
        $base64 .= MIME::Base64::encode_base64($buf);
    }
    close $fh;
    my $tablename = $self->{name};
    my $sysid = $ecc_queue->insert(
        topic => 'AttachmentCreator',
        name => "$attachname:$mimetype",
        source => "$tablename:$sysid",
        payload => $base64
    );
    die "attachFile failed" unless $sysid;
}

=head2 columns

This method returns a list of the columns in a table.
The list is retrieved from the WSDL.

B<Syntax>

    @columns = $table->columns();
    
=cut

sub columns {
    my $self = shift;
    return @{$self->{columns}} if $self->{columns};
    my %fields = $self->getFields();
    my @columns = sort keys %fields;
    $self->{columns} = \@columns;
    return @columns;
}

=head2 count

This method counts the number of records in a table, 
or the number of records that match a set of parameters.

This method requres installation of the
L<Aggregate Web Service plugin|http://wiki.servicenow.com/index.php?title=SOAP_Direct_Web_Service_API#aggregate>.

B<Syntax >

    $count = $table->count();
    $count = $table->count(%parameters);
    $count = $table->count($encodedquery);

B<Examples>

Count the total number of users:

    my $count = $sn->table("sys_user")->count();
    
Count the number of active users:

    my $count = $sn->table("sys_user")->count(active => true);
    
=cut

sub count {
    my $self = shift;
    my @params = (COUNT => 'sys_id', @_);
    $self->traceBefore('aggregate count');
    my $som = $self->callMethod('aggregate' => _params @params);
    my $count = $som->body->{aggregateResponse}->{aggregateResult}->{COUNT};
    $self->traceAfter("count=$count");
    return $count;
}

=head2 deleteRecord

Deletes a record.
For information on available parameters
refer to the ServiceNow documentation on the 
L<"deleteRecord" Direct SOAP API method|http://wiki.servicenow.com/index.php?title=SOAP_Direct_Web_Service_API#deleteRecord>.

B<Syntax>

    $table->deleteRecord(sys_id => $sys_id);
    $table->deleteRecord($sys_id);

=cut

sub deleteRecord {
    my $self = shift;
    if (_isGUID($_[0])) { unshift @_, 'sys_id' };
    my %values = @_;
    my $sysid = $values{sys_id};
    $self->traceBefore("deleteRecord $sysid");
    my $som = $self->callMethod('deleteRecord', _params @_);
    $self->traceAfter();
    return $self;
}

=head2 except

This method returns a list of all columns in the table
B<except> those in the argument list.
The argument(s) to this method can be either a string 
containing a comma separated list of names
or a list of names (i.e. C<qw>).
This method returns a string containing a comma separated list of names.

The [only useful] purpose of this function
is to that you can pass the result back in as an
C<__exclude_columns>
L<extended query parameter|http://wiki.servicenow.com/index.php?title=Direct_Web_Services#Extended_Query_Parameters>.

B<Syntax>

    $names = $table->except(@list_of_columns);
    $names = $table->except($comma_separated_list_of_columns);
    
B<Example>

This example retrieves the columns sys_id, number and description
from the incident table.
In other words, 
the result excludes all columns except sys_id, number and description.

    my $incident = $sn->table("incident");
    my @recs = $incident->getRecords(
        __encoded_query => "sys_created_on>=$datetime",
        __exclude_columns => 
            $incident->except("sys_id,number,description"),
        __limit => 250);
 
=cut

sub except {
    my $self = shift;
    my %names = map { $_ => 1 } split /,/, join(',', @_);
    my @excl = grep { !$names{$_} } $self->columns();
    return join(',', @excl);
}
=head2 get

This method retrieves a single record based on sys_id.
The result is returned as a reference to a hash.

If no matching record is found then null is returned.

For additional information refer to the ServiceNow documentation on the 
L<"get" Direct SOAP API method|http://wiki.servicenow.com/index.php?title=SOAP_Direct_Web_Service_API#get>.

B<Syntax>

    $rec = $table->get(sys_id => $sys_id);
    $rec = $table->get($sys_id);

B<Example>
    
    my $rec = $table->get($sys_id);
    print $rec->{name};
    
=cut

sub get {
    my $self = shift;
    my $tablename = $self->{name};
    # Carp::croak("get $tablename: no parameter") unless @_; 
    if (_isGUID($_[0])) { unshift @_, 'sys_id' };
    $self->traceBefore('get');
    my $som = $self->callMethod('get' =>  _params @_);
    $self->traceAfter();
    my $result = $som->body->{getResponse};
    return $result;
}

=head2 getKeys

This method returns a list of keys.

Note that this method returns a list of keys, B<NOT> a comma delimited string.

For additional information on available parameters
refer to the ServiceNow documentation on the 
L<"getKeys" Direct SOAP API method|http://wiki.servicenow.com/index.php?title=SOAP_Direct_Web_Service_API#getKeys>.

B<Syntax>

    @keys = $table->getKeys(%parameters);
    @keys = $table->getKeys($encodedquery);

B<Examples>

    my $cmdb_ci_computer = $sn->table("cmdb_ci_computer");
    
    my @keys = $cmdb_ci_computer->getKeys(operational_status => 1, virtual => "false");
    # or
    my @keys = $cmdb_ci_computer->getKeys("operational_status=1^virtual=false");
    
=cut

sub getKeys {
    my $self = shift;
    $self->traceBefore('getKeys');
    my $som = $self->callMethod('getKeys', _params @_);
    my @keys = split /,/, $som->result;
    my $count = @keys;
    $self->traceAfter("$count keys");
    return @keys;
}

=head2 getRecord

This method returns a single qualifying records.  
The method returns null if there are no qualifying records.
The method will B<die> if there are multiple qualifying records.

This method is typically used to retrieve a record
based on number or name.

B<Syntax>

    $rec = $table->getRecord(%parameters);
    $rec = $table->getRecord($encodedquery);
    
B<Example>

This example retrieves a B<change_request> record based on B<number>.

    my $chgRec = $sn->table("change_request")->getRecord(number => $number);
    if ($chgRec) {
        print "Short description = ", $chgRec->{short_description}, "\n";
    }
    else {
        print "$number not found\n";
    }

The following two equivalent examples 
illustrate the relationship between 
L</getRecord> and L</getRecords>.

    my @recs = $table->getRecords(%parameters);
    die "Too many records" if scalar(@recs) > 1;
    my $rec = $recs[0];

    my $rec = $table->getRecord(%parameters);

=cut

sub getRecord {
    my $self = shift;
    my $tablename = $self->{name};
    my @recs = $self->getRecords(@_);
    Carp::croak("get $tablename: multiple records returned") if @recs > 1;
    return $recs[0];
}

=head2 getRecords

This method returns a list of records. Actually, it returns a list of hash references.
You may pass this method either a single encoded query string,
or a list of name/value pairs.

For additional information on available parameters
refer to the ServiceNow documentation on the 
L<"getRecords" Direct SOAP API method|http://wiki.servicenow.com/index.php?title=SOAP_Direct_Web_Service_API#getRecords>.

B<Important Note>: This method will return at most 250 records, unless
you specify a C<__limit> parameter as documented in the ServiceNow wiki under
L<Extended Query Parameters|http://wiki.servicenow.com/index.php?title=Direct_Web_Services#Extended_Query_Parameters>.
For reading large amounts of data,
it is recommended that you use the 
L<Query Object|/ServiceNow::SOAP::Query> 
described below.

B<Syntax>

    @recs = $table->getRecords(%parameters);
    @recs = $table->getRecords($encodedquery);

B<Example>

    my $sys_user_group = $sn->table("sys_user_group");
    my @grps = $sys_user_group->getRecords(
        active => true, __limit => 500, __order_by => "name");
    foreach my $grp (@grps) {
        print $grp->{name}, "\n";
    }
    
=cut

sub getRecords {
    my $self = shift;
    $self->traceBefore('getRecords');
    my $som = $self->callMethod('getRecords', _params @_);
    my $response = $som->body->{getRecordsResponse};
    unless (ref $response eq 'HASH') {
        $self->traceAfter("0 records");
        return ();
    }
    my $result = $response->{getRecordsResult};
    my $type = ref($result);
    die "getRecords: Unexpected $type" unless ($type eq 'ARRAY' || $type eq 'HASH');
    my @records = ($type eq 'ARRAY') ? @{$result} : ($result);
    my $count = @records;
    $self->traceAfter("$count records");
    return @records;
}

=head2 insert

This method inserts a record.
In a scalar context, this method returns a B<sys_id> only.
In a list context, this method returns a list of name/value pairs.

For information on available parameters
refer to the ServiceNow documentation on the 
L<"insert" Direct SOAP API method|http://wiki.servicenow.com/index.php?title=SOAP_Direct_Web_Service_API#insert>.

B<Syntax>

    my $sys_id = $table->insert(%values);
    my %result = $table->insert(%values);
    
B<Examples>

    my $incident = $sn->table("incident");

In a scalar context, the function returns a B<sys_id>.

    my $sys_id = $incident->insert(
        short_description => $short_description,
        assignment_group => "Network Support",
        impact => 3);
    print "sys_id=", $sys_id, "\n";

In a list context, the function returns a list of name/value pairs.

    my %result = $incident->insert(
        short_description => $short_description,
        assignment_group => "Network Support",
        impact => 3);
    print "number=", $result{number}, "\n";
    print "sys_id=", $result{sys_id}, "\n";

You can also call it this way:

    my %rec;
    $rec{short_description} = $short_description;
    $rec{assignment_group} = "Network Support";
    $rec{impact} = 3;
    my $sys_id = $incident->insert(%rec);

Note that for reference fields (e.g. assignment_group, assigned_to)
you may pass in either a sys_id or a display value.

=cut

sub insert {
    my $self = shift;
    $self->traceBefore('insert');
    my $som = $self->callMethod('insert', _params @_);
    my $response = $som->body->{insertResponse};
    my $sysid = $response->{sys_id};
    $self->traceAfter();
    return wantarray ? %{$response} : $sysid;
}

=head2 insertMultiple

This method inserts multiple records.
The input is an array of hash references.
It returns an array of hash references.

This method requires installation of the 
L<ServiceNow Insert Multiple Web Services Plugin|http://wiki.servicenow.com/index.php?title=Web_Service_Import_Sets#Inserting_Multiple_Records>.

For additional information 
refer to the ServiceNow documentation on the 
L<"insertMultiple" Direct SOAP API method|http://wiki.servicenow.com/index.php?title=SOAP_Direct_Web_Service_API#insertMultiple>.

B<Syntax>

    my @results = $table->insertMultiple(@records);

B<Example>

    my $incident = $sn->table("incident");
    my @allrecs;
    foreach my $descr (@descriptions) {
        my $newrec = {
            short_description => $desc,
            assignment_group => $groupName,
            description => $desc,
            impact => 3};
        push @allrecs, $newrec;
    }
    my @results = $incident->insertMultiple(@allrecs);
    foreach my $result (@results) {
        print "inserted ", $result->{number}, "\n";
    }

=cut

sub insertMultiple {
    my $self = shift;
    $self->traceBefore('insertMultiple');
    my @params;
    foreach my $rec (@_) {
        Carp::croak "Expected array of hashs" unless ref $rec eq 'HASH';
        push @params, SOAP::Data->name('record' => $rec);
    }
    my $som = $self->callMethod('insertMultiple', @params);
    my $response = $som->body->{insertMultipleResponse};
    my $insertResponse = $response->{insertResponse};
    my @status = @{$insertResponse};
    my $count = scalar(@status);
    $self->traceAfter("$count records inserted");
    return @status;
}

=head2 update

This method updates a record.
For information on available parameters
refer to the ServiceNow documentation on the 
L<"update" Direct SOAP API method|http://wiki.servicenow.com/index.php?title=SOAP_Direct_Web_Service_API#update>.

B<Syntax>

    $table->update(%parameters);
    $table->update($sys_id, %parameters);

Note: If the first syntax is used, 
then the C<sys_id> must be included among the parameters.
If the second syntax is used, then the C<sys_id>
must be the first parameter.

For reference fields (e.g. assignment_group, assigned_to)
you may pass in either a sys_id or a display value.

B<Examples>

The following three examples are equivalent.

    $incident->update(
        sys_id => $sys_id, 
        assigned_to => "5137153cc611227c000bbd1bd8cd2005",
        incient_state => 2);
        
    $incident->update(
        sys_id => $sys_id, 
        assigned_to => "Fred Luddy", 
        incident_state => 2);
    
    $incident->update($sys_id, 
        assigned_to => "Fred Luddy", 
        incident_state => 2);

=cut

sub update {
    my $self = shift;
    if (_isGUID($_[0])) { unshift @_, 'sys_id' };
    my %values = @_;
    my $sysid = $values{sys_id};
    $self->traceBefore("update $sysid");
    my $som = $self->callMethod('update', _params @_);
    $self->traceAfter();
    return $self;
}

=head2 query

This method creates a new L<Query|/ServiceNow::SOAP::Query> object
by calling L</getKeys>.

B<Syntax>

    my $query = $table->query(%parameters);
    my $query = $table->query($encodedquery);
    
B<Example>

The following example builds a list of all Incidents 
created between 1/1/2014 and 2/1/2014 sorted by creation date/time.
The L</fetchAll> method fetches chunks of records 
until all records have been retrieved.

    my $filter = "sys_created_on>=2014-01-01^sys_created_on<2014-02-01";
    my $qry = $sn->table("incident")->query(
        __encoded_query => $filter,
        __order_by => "sys_created_on");
    my @recs = $qry->fetchAll();

=cut

sub query {
    my $table = shift;
    my $session = $table->{session};
    my $limit = $session->{query};
    my $query = ServiceNow::SOAP::Query->new($table);
    my %params = @_;
    my @keys;
    if ($limit) {
        my $first = 0;
        my $done = 0;
        while ($first <= @keys) {
            my %p = %params;
            $p{__first_row} = $first;
            $p{__limit} = $limit;
            my @k = $table->getKeys(%p);
            push @keys, @k;
            $first += $limit;
        }
    }
    else {
        @keys = $table->getKeys(%params);
    }
    # parameters which affect order or columns must be preserved
    # so that they can be passed to getRecords
    for my $k (keys %params) {
        delete $params{$k} unless $k =~ /^(__order|__exclude|__use_view)/;
    }
    $query->{keys} = \@keys;
    $query->{count} = scalar(@keys);
    $query->{params} = \%params;
    $query->{index} = 0;
    return $query;
}

=head2 getVariables

This method returns a list of hashes 
of the variables attached to a Requested Item (RITM).

B<Note>: This function currently works only for the C<sc_req_item> table.

Each hash contains the following four fields:

=over

=item *

name - Name of the variable.

=item *

question - The question text.

=item *

reference - If the variable is a reference, then the name of the table.
Otherwise blank.

=item *

value - Value of the question response.
If the variable is a reference, then value will contain a sys_id.

=item *

order - Order (useful for sorting).

=back

B<Syntax>

    $sc_req_item = $sn->table("sc_req_item");
    @vars = $sc_req_item->getVariables($sys_id);
    
B<Example>

    my $sc_req_item = $sn->table("sc_req_item");
    my $ritmRec = $sc_req_item->getRecord(number => $ritm_number);
    my @vars = $sc_req_item->getVariables($ritmRec->{sys_id});
    foreach my $var (sort { $a->{order} <=> $b->{order} } @vars) {
        print "$var->{name} = $var->{value}\n";
    }

=cut

sub getVariables {
    my $self = shift;
    Carp::croak "getVariables: invalid table" unless $self->{name} eq 'sc_req_item';
    my $sysid = shift;
    Carp::croak "getVariables: invalid sys_id: $sysid" unless _isGUID($sysid);
    my $session = $self->{session};
    my $sc_item_option = $self->{sc_item_option} ||
        ($self->{sc_item_option} = $session->table('sc_item_option'));
    my $sc_item_option_mtom = $self->{sc_item_option_mtom} ||
        ($self->{sc_item_option_mtom} = $session->table('sc_item_option_mtom'));
    my $item_option_new = $self->{item_option_new} ||
        ($self->{item_option_new} = $session->table('item_option_new'));
    my @vmtom = $sc_item_option_mtom->getRecords('request_item', $sysid);
    my $vrefkeys = join ',', map { $_->{sc_item_option} } @vmtom;
    my @vref = $sc_item_option->getRecords('sys_idIN' . $vrefkeys);
    my $vvalkeys = join ',', map { $_->{item_option_new} } @vref;
    my @vval = $item_option_new->getRecords('sys_idIN' . $vvalkeys);
    my %vvalhash = map { $_->{sys_id} => $_ } @vval;
    my @result;
    foreach my $v (@vref) {
        next unless _isGUID($v->{item_option_new});
        my $n = $vvalhash{$v->{item_option_new}};
        my $var = {
            name      => $n->{name},
            reference => $n->{reference},
            question  => $n->{question_text},
            value     => $v->{value},
            order     => $n->{order}
        };
        push @result, $var;
    }
    return @result;
}

=head2 setDV

Used to enable (or disable) display values in queries.
All subsequent calls to L</get>, L</getRecords> or L</getRecord> 
for this table will be affected.
This method returns the modified Table object.

For additional information regarding display values refer to the ServiceNow documentation on
L<"Return Display Value for Reference Variables"|http://wiki.servicenow.com/index.php?title=Direct_Web_Services#Return_Display_Value_for_Reference_Variables>.

B<Syntax>

    $table->setDv("");     # return sys_id only (default)
    $table->setDV("true"); # return display value instead of sys_id
    $table->setDV("all");  # return both sys_id and display value
    $table->setDV(0);      # same as ""
    $table->setDV(1);      # same as "true"
    $table->setDV(2);      # same as "all"

B<Examples>

    my $sys_user_group = $sn->table("sys_user_group")->setDV("true");
    my $grp = $sys_user_group->getRecord(name => "Network Support");
    print "manager=", $grp->{manager}, "\n";

    my $sys_user_group = $sn->table("sys_user_group")->setDV("all");
    my $grp = $sys_user_group->getRecord(name => "Network Support");
    print "manager=", $grp->{dv_manager}, "\n";
    
=cut

sub setDV {
    my ($self, $dv) = @_;
    $dv = ''     if $dv eq '0';
    $dv = 'true' if $dv eq '1';
    $dv = 'all'  if $dv eq '2';
    $self->{dv} = $dv;
    return $self;
}

sub setTrace {
    my ($self, $trace) = @_;
    $self->{trace} = $trace;
    return $self;
}

sub getSchema {
    my $self = shift;
    return $self->{wsdl} if $self->{wsdl};
    my $session = $self->{session};
    my $user = $session->{user};
    my $pass = $session->{pass};
    my $baseurl = $session->{url};
    my $host = $baseurl; $host =~ s!^https?://!!;
    my $useragent = LWP::UserAgent->new();
    $useragent->credentials("$host:443", "Service-now", $user, $pass);
    my $tablename = $self->{name};
    $self->traceBefore('wsdl');
    my $response = $useragent->get("$baseurl/$tablename.do?WSDL");
    die $response->status_line unless $response->is_success;
    $self->traceAfter('', $response->content);
    my $wsdl = XML::Simple::XMLin($response->content);
    $self->{wsdl} = $wsdl;
    return $wsdl;
}

sub getFields {
    my ($self, $schematype) = @_;
    my $wsdl = $self->getSchema();
    $schematype = 'getResponse' unless $schematype;
    my $elements = $wsdl->
        {'wsdl:types'}{'xsd:schema'}{'xsd:element'}{$schematype}
        {'xsd:complexType'}{'xsd:sequence'}{'xsd:element'};
    my %result = map { $_ => $elements->{$_}{'type'} } keys %{$elements};
    return %result;
}

    
package ServiceNow::SOAP::Query;

=head1 ServiceNow::SOAP::Query
  
Query objects and the related functions implement the ServiceNow's
L<best practice recommendation|http://wiki.servicenow.com/index.php?title=Web_Services_Integrations_Best_Practices#Queries>
for using Web Services to retrieve a large number of records.

A Query object is essentially a list of keys (sys_ids) for a particular table,
and a pointer to the current position in that list.  To construct a new Query object use the L</query> or L</asQuery> Table method.

=over

=item *

L</query> makes a Web Services call (L</getKeys>) to retrieve a list of keys.

=item *

L</asQuery> simply converts an exsiting list of keys into a Query object.

=back

Once the Query is constructed, the L</fetch> and L</fetchAll> functions
can be used to get the actual records in chunks.

B<Example>

This example illustrates the use of Query objects to traverse 
the C<cmdb_rel_ci> table.
The example involves two tables:
C<cmdb_ci> and C<cmdb_rel_ci>.

    my $cmdb_ci = $sn->table("cmdb_ci");
    my $cmdb_rel_ci = $sn->table("cmdb_rel_ci");
    
We assume that C<$parentKey> is the sys_id of a known configuration item.
The objective is to print a list of all other configuration items 
on which this item immediately depends.
In otherwords, all items which are one level downstream.

First we query C<cmdb_rel_ci> to retrieve a list of 
records for which this item is the parent.
C<@relData> is this list of C<cmdb_rel_ci> records.

    my @relData = $cmdb_rel_ci->query(parent => $parentKey)->fetchAll();

Next we extract the C<child> field from each of these C<cmdb_rel_ci>
records to create a new list of sys_ids   

    my @childKeys = map { $_->{child} } @relData;

C<@childKeys> now contains a lists of sys_ids for configuration items.
We convert this list of keys into a query object
and fetch the records from the C<cmdb_ci> table.
If there are more than 250 records, C<fetchAll> will loop internally 
until all records have been retrieved.
    
    @childRecs = $cmdb_ci->asQuery(@childKeys)->fetchAll();
    foreach my $childRec (@childRecs) {
        print $childRec->{name}, "\n";            
    }

=cut

sub new {
    my ($pkg, $table) = @_;
    my $session = $table->{session};
    return bless {
        table => $table,
        count => 0,
        index => 0
    }, $pkg;
}

=head2 exclude

This method will affect any subsequent calls to L</fetch>.
Any columns not specified in the argument(s)
will be excluded from the returned result.
By excluding unneeded columns from the query result, 
it is possible to significantly improve the performance of large queries.
For a simpler way to achieve this objective, refer to the L</include> method below.

You may pass this method either a list of column names, 
or a string containing a comma delimited list of names.
It will override any prior calls to L</exclude> or L</include>.
It returns a reference to the modified Query object.

B<Syntax>

    $query->exclude(@list_of_columns);
    $query->exclude($comma_delimited_list_of_columns);
    
=cut

sub exclude {
    my $self = shift;
    my $table = $self->{table};
    my $excl = join(',', @_);
    $self->{params}{__exclude_columns} = $excl;
    return $self;
}

=head2 fetch

Fetch the next chunk of records from a table.
Returns a list of hashes.

This method calls L</getRecords> to retrieve the records.
An optional parameter allows specification of the number of records to be retrieved.
If not specified, then the number of records will be based on 
the default chunk size for this Query object.
If there are no remaining records, then an empty list will be returned.

B<Syntax>
    
    @recs = $query->fetch();
    @recs = $query->fetch($numrecs);

B<Example>

This example prints the names of all active users.
Each call to L</getRecords> returns up to 100 users.

    my $sys_user = $sn->table("sys_user);
    $sys_user->query(active => "true", __order_by => "name");
    while (@recs = $query->fetch(100)) {
        foreach my $rec (@recs) {
            print $rec->{name}, "\n";
        }
    }

=cut

sub fetch {
    my ($self, $chunk) = @_;
    my $table = $self->{table};
    my $session = $table->{session};    
    $chunk = $session->{fetch} unless $chunk;
    my @result;
    my $first = $self->{index};
    my $count = $self->{count};
    if ($first < $count) {
        my $last = $first + $chunk - 1;
        my %params = %{$self->{params}};
        $params{__limit} = $chunk if $chunk;
        $last = $count - 1 if $last >= $count;
        my $encodedquery = "sys_idIN" . join(",", @{$self->{keys}}[$first .. $last]);
        @result = $table->getRecords(__encoded_query => $encodedquery, %params);
        $self->{index} = $last + 1;
    }
    return @result;
}

=head2 fetchAll

This method fetches all the records in a Query by calling L</fetch> repeatedly
until there are no more records.
It takes an optional argument which is the number of records 
to be retrieved per fetch.
It returns a list of hashes.

B<Syntax>

    @recs = $query->fetchAll();
    @recs = $query->fetchAll($numrecs);
    
B<Example>

This example prints the names of all active users.
Each call to L</getRecords> returns up to 250 records
since no fetch size was specified and 250 is the default.

    my $sys_user = $sn->table("sys_user);
    my @recs = $sys_user->query(active => "true", __order_by => "name")->fetchAll();
    foreach my $rec (@recs) {
         print $rec->{name}, "\n";
    }

=cut

sub fetchAll {
    my ($self, $chunk) = @_;
    my @result = ();
    while (my @recs = $self->fetch($chunk)) {
        push @result, @recs;
    }
    return @result; 
}

=head2 getCount 

This method returns the total number of keys in the Query.

=cut

sub getCount {
    my $self = shift;
    return $self->{count};
}

=head2 getKeys

This method returns a list of the keys included in the Query.

B<Example>

The following example calls L</getKeys> to create a new query,
and then makes of copy of the query using the same list of keys.

    my $query1 = $table->query($encoded_query);
    my $query2 = $table->asQuery($query1->getKeys());

=cut

sub getKeys {
    my $self = shift;
    return @{$self->{keys}};
}

=head2 include

This method will affect any subsequent calls to L</fetch>
by limiting which columns are returned.
By including only the needed columns in the query result,
it is possible to significantly improve the performance of large queries.

You may pass this method either a list of column names,
or a string containing a comma delimited list of names.
It will override any prior calls to L</exclude> or L</include>.
It returns a reference to the modified Query object.

For some reason the Direct Web Services API allows you to specify a 
list of columns to be excluded from the query result,
but there is no similar out-of-box capability to specify only the columns to be included.
This function implements the more obviously needed behavior by inverting the list.
It uses the WSDL to generate a list of columns returned by L</getRecords>,
and subtracts the specified names to create an C<"__exclude_columns">
extended query parameter.

B<Syntax>

    $query->include(@list_of_columns);
    $query->include($comma_delimited_list_of_columns);
    
B<Example>

This example returns a list of all records in the C<cmdb_ci_computer> table,
but only 5 columns are returnd.

    my $tbl = $sn->table("cmdb_ci_computer");
    my $qry = $tbl->query()->include(
        qw(sys_id name sys_class_name operational_status sys_updated_on));
    my @recs = $qry->fetchAll();    

=cut

sub include {
    my $self = shift;
    my $table = $self->{table};
    my $excl = $table->except(split /,/, join(',', @_));
    $self->exclude($excl);
    return $self;
}

sub setIndex {
    my $self = shift;
    $self->{index} = shift;
    return $self;
}

1;

=head1 DIAGNOSTICS

Sometimes, when you are developing a new script,
it seems to hang at a certain point, 
and you just want to know what it is doing.
You can enable tracing of Web Service calls
by setting the C<trace> parameter
in the L</ServiceNow> function as follows.

    my $sn = ServiceNow($instance, $username, $password, trace => 1);

Set trace to 1 to print a single line for each Web Services call.
Set trace to 2 to print the complete XML result for each call.

If you want even more, then add the following to your code.
This will cause SOAP::Lite to dump the HTTP headers
and contents for all messages, both sent and received.

    SOAP::Lite->import(+trace => 'debug');

=head1 AUTHOR

Giles Lewis <gflewis@cpan.org>

=head1 ACKNOWLEDGEMENTS

Greg George, author of ServiceNow::Simple,
from which a number of ideas were sourced. 

=head1 LICENSE

This program is free software; you can redistribute it and/or modify it
under the terms of the the Artistic License (2.0). You may obtain a
copy of the full license at:

L<http://www.perlfoundation.org/artistic_license_2_0>

Any use, modification, and distribution of the Standard or Modified
Versions is governed by this Artistic License. By using, modifying or
distributing the Package, you accept this license. Do not use, modify,
or distribute the Package, if you do not accept this license.

If your Modified Version has been derived from a Modified Version made
by someone other than you, you are nevertheless required to ensure that
your Modified Version complies with the requirements of this license.

This license does not grant you the right to use any trademark, service
mark, tradename, or logo of the Copyright Holder.

This license includes the non-exclusive, worldwide, free-of-charge
patent license to make, have made, use, offer to sell, sell, import and
otherwise transfer the Package with respect to any patent claims
licensable by the Copyright Holder that are necessarily infringed by the
Package. If you institute patent litigation (including a cross-claim or
counterclaim) against any party alleging that the Package constitutes
direct or contributory patent infringement, then this Artistic License
to you shall terminate on the date that such litigation is filed.

Disclaimer of Warranty: THE PACKAGE IS PROVIDED BY THE COPYRIGHT HOLDER
AND CONTRIBUTORS "AS IS' AND WITHOUT ANY EXPRESS OR IMPLIED WARRANTIES.
THE IMPLIED WARRANTIES OF MERCHANTABILITY, FITNESS FOR A PARTICULAR
PURPOSE, OR NON-INFRINGEMENT ARE DISCLAIMED TO THE EXTENT PERMITTED BY
YOUR LOCAL LAW. UNLESS REQUIRED BY LAW, NO COPYRIGHT HOLDER OR
CONTRIBUTOR WILL BE LIABLE FOR ANY DIRECT, INDIRECT, INCIDENTAL, OR
CONSEQUENTIAL DAMAGES ARISING IN ANY WAY OUT OF THE USE OF THE PACKAGE,
EVEN IF ADVISED OF THE POSSIBILITY OF SUCH DAMAGE.

=cut<|MERGE_RESOLUTION|>--- conflicted
+++ resolved
@@ -256,13 +256,8 @@
 
 Various options can be specified as name/value pairs following the password.
 
-<<<<<<< HEAD
     my $sn = ServiceNow("mycompanydev", $username, $password, 
         query => 10000, trace => 1);
-=======
-    my $sn = ServiceNow("mycompanydev", $username, $password,
-        dv => "all", trace => 1);
->>>>>>> 80be3ebf
         
 =head1 ServiceNow::SOAP::Session
 
@@ -270,65 +265,35 @@
 
 package ServiceNow::SOAP::Session;
 
-sub set {
-    my $self = shift;
-    while (@_) {
-        my $key = shift;
-        my $value = shift;
-        croak '"fetch" must be greater than 0'
-            if $key eq "fetch" and $value < 1;
-        croak "option \"$key\" not recognized"
-            unless $key ~= /^(dv|fetch|query|timeout|trace)$/;
-        $self->{key} = $value;
-    }
-}    
-    
 sub new {
     my ($pkg, $url, $user, $pass, @options) = @_;
-<<<<<<< HEAD
-=======
-    my %opt = @options;
-    my $trace = $opt{trace} || 0;
->>>>>>> 80be3ebf
     # strip off any trailing slash
     $url =~ s/\/$//; 
     # append '.service-now.com' unless the URL contains a '.'
     $url = $url . '.service-now.com' unless $url =~ /\./;
     # prefix with 'https://' unless the URL already starts with https:
     $url = 'https://' . $url unless $url =~ /^http[s]?:/;
+    # This endpoint is a stub.  Endpoint will be changed before each call.
     my $endpoint = "$url/sys_user.do?SOAP";
     my $cookiejar = HTTP::Cookies->new(ignore_discard => 1);
     my @params = (cookie_jar => $cookiejar);
-<<<<<<< HEAD
-    print join(",", @params), "\n";
-=======
->>>>>>> 80be3ebf
     my $client = SOAP::Lite->proxy($endpoint, @params);
     my $session = {
         url => $url,
         user => $user, 
         pass => $pass,
-<<<<<<< HEAD
-        trace => 0;
-        dv => 0;
+        trace => 0,
+        dv => 0,
         fetch => 250,
         query => 0,
-=======
-        trace => $opt{trace} || 0,
-        dv => $opt{dv} || 0,
-        fetch => $opt{fetch} || 250,
-        query => $opt{query} || 10000,
-        trace => $trace,
->>>>>>> 80be3ebf
         client => $client
     };
     bless $session, $pkg;
-    $pkg->set(@options);
+    $session->set(@options);
+    my $trace = $session->{trace};
+    my $timeout = $session->{timeout};
     $context = $session;
-    # This endpoint is a stub.  Endpoint will be changed before each call.
-    my $timeout = $opt{timeout} || 0;
     $client->transport->timeout($timeout) if $timeout;
-    
     print "url=$url; user=$user\n" if $trace;
     return $session;
 }
@@ -487,6 +452,19 @@
 This method returns a reference to the underlying SOAP::Lite object.
 
 =cut
+
+sub set {
+    my $self = shift;
+    while (@_) {
+        my $key = shift;
+        my $value = shift;
+        Carp::croak '"fetch" must be greater than 0'
+            if $key eq "fetch" and $value < 1;
+        Carp::croak "option \"$key\" not recognized"
+            unless $key =~ /^(dv|fetch|query|timeout|trace)$/;
+        $self->{$key} = $value;
+    }
+}    
 
 sub soap {
     my $self = shift;
